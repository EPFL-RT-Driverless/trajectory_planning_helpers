--- conflicted
+++ resolved
@@ -1,10 +1,10 @@
+# v2.0.7
+
+suppressed automatic print statements in `opt_min_curv()`
+
 # v2.0.6
 
-<<<<<<< HEAD
-suppressed automatic print statements in `opt_min_curv()`
-=======
 added `COLCON_IGNORE` file to ignore this package in colcon builds (for brains repo)
->>>>>>> dd9064df
 
 # v2.0.5
 
